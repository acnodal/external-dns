--- conflicted
+++ resolved
@@ -10,11 +10,8 @@
 - Update all container registry references to use k8s.gcr.io @seanmalloy
 - Provide available prometheus metrics in documentation @vinny-sabatini
 - Fix index out of range when hostname has no dots (#1756) @chemasan
-<<<<<<< HEAD
 - Fixes test coverage with coveralls (#1755) @jgrumboe
-=======
 - Add tutorial for GKE with workload identity (#1765) @ddgenome
->>>>>>> 9b923e9d
 
 ## v0.7.3 - 2020-08-05
 
